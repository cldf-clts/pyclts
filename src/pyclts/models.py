import unicodedata

import attr
from clldutils.misc import nfilter, lazyproperty

from pyclts.util import norm

__all__ = [
    'is_valid_sound',
    'Symbol',
    'Sound',
    'Consonant',
    'Vowel',
    'Tone',
    'Marker',
    'Diphthong',
    'Cluster',
    'UnknownSound']
EXCLUDE_FEATURES = [
    'apical',
    'laminal',
    'ejective',
    'with_falling_tone',
    'with_extra-low_tone',
    'with_extra-high_tone',
    'with_falling_tone',
    'with_low_tone',
    'with_global_fall',
    'with_global_rise',
    'with_high_tone',
    'with_mid_tone',
    'with_rising_tone',
    'with_upstep'
]
# Disable cmp in a backwards and forwards compatible way:
cmp_off = {"eq" if getattr(attr, "__version_info__", (0,)) >= (19, 2) else "cmp": False}


def is_valid_sound(sound, ts):
    """Check the consistency of a given transcription system conversino"""
    if isinstance(sound, (Marker, UnknownSound)):
        return False
    s1 = ts[sound.name]
    s2 = ts[sound.s]
    return s1.name == s2.name and s1.s == s2.s


<<<<<<< HEAD
@attr.s(eq=False, order=False)
=======
@attr.s(**cmp_off)
>>>>>>> dfddc283
class Symbol(object):
    ts = attr.ib()
    grapheme = attr.ib()
    source = attr.ib(default=None)
    generated = attr.ib(default=False, validator=attr.validators.instance_of(bool))
    note = attr.ib(default=None)

    @lazyproperty
    def type(self):
        return self.__class__.__name__.lower()

    def __str__(self):
        return self.grapheme

    def __eq__(self, other):
        """
        In the absence of features, we consider symbols equal, if they belong to the same
        system and are represented by the same grapheme.
        """
        return self.ts.id == other.ts.id and self.grapheme == other.grapheme

    @property
    def name(self):
        return None

    @property
    def uname(self):
        "Return unicode name(s) for a character set."
        try:
            return ' / '.join(unicodedata.name(ss) for ss in str(self))
        except TypeError:
            return '-'
        except ValueError:
            return '?'

    @property
    def codepoints(self):
        "Return unicode codepoint(s) for a grapheme."
        return ' '.join('U+' + ('000' + hex(ord(x))[2:])[-4:] for x in str(self))


<<<<<<< HEAD
@attr.s(eq=False, order=False)
=======
@attr.s(**cmp_off)
>>>>>>> dfddc283
class UnknownSound(Symbol):
    pass


<<<<<<< HEAD
@attr.s(eq=False, order=False, repr=False)
=======
@attr.s(repr=False, **cmp_off)
>>>>>>> dfddc283
class Sound(Symbol):
    """
    Sound object stores basic features of the individual sound objects.
    """
    base = attr.ib(default=None)
    alias = attr.ib(default=None)
    normalized = attr.ib(default=None)
    unknown = attr.ib(default=None)
    stress = attr.ib(default=None)

    _name_order = []
    _write_order = dict(pre=[], post=[])

    def __eq__(self, other):
        if isinstance(other, Sound):
            return self.name == other.name
        return False

    def __repr__(self):
        return '<{0}.{1}: {2}>'.format(
            self.__module__, self.__class__.__name__, self.name)

    def __add__(self, other):
        return str(self) + str(other)

    def __hash__(self):
        return hash(self.name)

    @property
    def s(self):
        return str(self)

    def _features(self):
        return nfilter(getattr(self, p, None) for p in self._name_order)

    @property
    def featuredict(self):
        return {f: getattr(self, f, None) for f in self._name_order}

    @property
    def featureset(self):
        return frozenset(self._features() + [self.type])

    def similarity(self, other):
        f1, f2 = self.featureset, other.featureset
        return len(f1.intersection(f2)) / len(f1.union(f2))

    def __str__(self):
        """
        Return the reference representation of the sound.

        Note
        ----
        We first try to return the non-alias value in our data. If this fails,
        we create the sound based on it's feature representation.
        """
        # generated sounds need to be re-produced for double-checking
        if not self.generated:
            if not self.alias and self.grapheme in self.ts.sounds:
                return self.grapheme
            elif self.alias and self.featureset in self.ts.features:
                return str(self.ts.features[self.featureset])
            # this can usually not happen, as we catch these errors when loading a ts!
            raise ValueError(
                'Orphaned alias {0}'.format(self.grapheme))  # pragma: no cover

        # search for best base-string
        elements = [f for f in self._features() if f not in EXCLUDE_FEATURES] + [self.type]
        base_str = self.base or '<?>'
        base_graphemes = []
        while elements:
            base = self.ts.features.get(frozenset(elements))
            if base:
                base_graphemes.append(base.grapheme)
            elements.pop(0)
        base_str = base_graphemes[-1] if base_graphemes else base_str or '<?>'
        base_vals = {
            self.ts._feature_values[elm] for elm in
            self.ts.sounds[base_str].name.split(' ')[:-1]} if \
            base_str != '<?>' else {}
        out = []
        for p in self._write_order['pre']:
            if p not in base_vals and getattr(self, p, '') in self._features():
                out.append(
                    norm(self.ts.features[self.type].get(getattr(self, p, ''), '<!>')))
        out.append(base_str)
        for p in self._write_order['post']:
            if p not in base_vals and getattr(self, p, '') in self._features():
                out.append(
                    norm(self.ts.features[self.type].get(getattr(self, p, ''), '<!>')))
        return ''.join(out)

    @property
    def name(self):
        return ' '.join([f or '' for f in self._features()] + [self.type])

    @property
    def table(self):
        """Returns the tabular representation of the sound as given in our data
        """
        tbl = []
        features = [
            f for f in self._name_order if f not in self.ts.columns[self.type]]
        # make sure to mark generated sounds
        if self.generated and self.s != self.source:
            tbl += [str(self) + ' | ' + self.source]
        else:
            tbl += [str(self)]
        for name in self.ts.columns[self.type][1:]:
            if name != 'extra' and name != 'alias':
                tbl += [getattr(self, name) or '']
            elif name == 'alias':
                tbl += ['+' if getattr(self, name) else '']
            else:
                bundle = []
                for f in features:
                    val = getattr(self, f)
                    if val:
                        bundle += ['{0}:{1}'.format(f, val)]
                tbl += [','.join(bundle)]
        return tbl


<<<<<<< HEAD
@attr.s(eq=False, order=False)
=======
@attr.s(**cmp_off)
>>>>>>> dfddc283
class Marker(Symbol):
    alias = attr.ib(default=None)
    feature = attr.ib(default=None)
    value = attr.ib(default=None)
    unknown = attr.ib(default=None)

    @property
    def name(self):
        return self.grapheme

    @property
    def featureset(self):
        return frozenset([self.grapheme, self.type])


<<<<<<< HEAD
@attr.s(eq=False, order=False, repr=False)
=======
@attr.s(repr=False, **cmp_off)
>>>>>>> dfddc283
class Consonant(Sound):

    # features follow basic information about IPA from various sources, they
    # are potentially not yet exhaustive and should be updated at some point
    manner = attr.ib(default=None)
    place = attr.ib(default=None)
    aspiration = attr.ib(default=None)
    labialization = attr.ib(default=None)
    palatalization = attr.ib(default=None)
    preceding = attr.ib(default=None)
    velarization = attr.ib(default=None)
    duration = attr.ib(default=None)
    phonation = attr.ib(default=None)
    release = attr.ib(default=None)
    syllabicity = attr.ib(default=None)
    nasalization = attr.ib(default=None)
    glottalization = attr.ib(default=None)
    pharyngealization = attr.ib(default=None)
    ejection = attr.ib(default=None)
    voicing = attr.ib(default=None)
    breathiness = attr.ib(default=None)
    creakiness = attr.ib(default=None)
    sibilancy = attr.ib(default=None)
    laterality = attr.ib(default=None)
    laminality = attr.ib(default=None)
    articulation = attr.ib(default=None)
    raising = attr.ib(default=None)
    relative_articulation = attr.ib(default=None)

    # write order determines how consonants are written according to their
    # features, so this normalizes the order of diacritics preceding and
    # following the base part of the consonant
    _write_order = dict(
        pre=['preceding'],
        post=[
            'raising', 'relative_articulation',
            'laminality', 'creakiness', 'phonation', 'ejection', 'syllabicity', 'voicing',
            'articulation',
            'nasalization', 'palatalization', 'labialization',
            'breathiness', 'aspiration', 'glottalization', 'velarization',
            'pharyngealization', 'release', 'duration'])
    _name_order = [
        'raising', 'relative_articulation',
        'articulation', 'preceding', 'syllabicity', 'nasalization', 'palatalization',
        'labialization', 'glottalization', 'aspiration', 'velarization',
        'pharyngealization', 'duration', 'release', 'voicing', 'creakiness',
        'breathiness', 'phonation', 'laminality', 'place', 'ejection', 'laterality',
        'sibilancy', 'manner']


<<<<<<< HEAD
@attr.s(eq=False, order=False, repr=False)
=======
@attr.s(repr=False, **cmp_off)
>>>>>>> dfddc283
class ComplexSound(Sound):
    from_sound = attr.ib(default=None)
    to_sound = attr.ib(default=None)

    def __str__(self):
        return str(self.from_sound) + str(self.to_sound)

    @property
    def name(self):
        n1 = ' '.join(self.from_sound.name.split(' ')[:-1])
        n2 = ' '.join(self.to_sound.name.split(' ')[:-1])
        return 'from ' + n1 + ' to ' + n2 + ' ' + self.type

    @classmethod
    def from_sounds(cls, source, sound1, sound2, ts):
        return cls(
            source=source,
            grapheme=sound1.grapheme + sound2.grapheme,
            from_sound=sound1,
            to_sound=sound2,
            ts=ts,
            generated=True,
            stress=sound1.stress or sound2.stress
        )

    @property
    def table(self):
        """Overwrite the table attribute for complex sounds"""
        return [self.grapheme, self.from_sound.name, self.to_sound.name]


<<<<<<< HEAD
@attr.s(eq=False, order=False, repr=False)
=======
@attr.s(repr=False, **cmp_off)
>>>>>>> dfddc283
class Cluster(ComplexSound):
    """
    A cluster of two consonants whose manner is either plosive or implosive.

    Notes
    -----
    To keep the search space low and to avoid that users start defining too
    invalid sound clusters, we restrict the ```manner``` attribute of the two
    sounds to ```plosive``` and ```implosive```.
    """


<<<<<<< HEAD
@attr.s(eq=False, order=False, repr=False)
=======
@attr.s(repr=False, **cmp_off)
>>>>>>> dfddc283
class Vowel(Sound):
    roundedness = attr.ib(default=None)
    height = attr.ib(default=None)
    nasalization = attr.ib(default=None)
    frication = attr.ib(default=None)
    duration = attr.ib(default=None)
    voicing = attr.ib(default=None)
    breathiness = attr.ib(default=None)
    creakiness = attr.ib(default=None)
    release = attr.ib(default=None)
    syllabicity = attr.ib(default=None)
    pharyngealization = attr.ib(default=None)
    rhotacization = attr.ib(default=None)
    centrality = attr.ib(default=None)
    glottalization = attr.ib(default=None)
    velarization = attr.ib(default=None)
    relative_articulation = attr.ib(default=None)
    tone = attr.ib(default=None)
    raising = attr.ib(default=None)
    rounding = attr.ib(default=None)
    tongue_root = attr.ib(default=None)
    articulation = attr.ib(default=None)  # compare
    # https://en.wikipedia.org/wiki/Faucalized_voice

    _write_order = dict(
        pre=[],
        post=[
            'tongue_root', 'raising', 'centrality', 'rounding',
            'voicing', 'breathiness', 'creakiness',
            'syllabicity', 'nasalization', 'tone', 'articulation', 'rhotacization',
            'pharyngealization', 'glottalization', 'velarization', 'duration',
            'frication', 'relative_articulation'])
    _name_order = [
        'duration', 'rhotacization', 'pharyngealization',
        'glottalization', 'velarization', 'syllabicity',
        'relative_articulation',
        'tongue_root', 'raising', 'rounding',
        'articulation', 'nasalization', 'voicing', 'creakiness',
        'breathiness', 'roundedness', 'height', 'frication', 'centrality',
        'tone']


<<<<<<< HEAD
@attr.s(eq=False, order=False, repr=False)
=======
@attr.s(repr=False, **cmp_off)
>>>>>>> dfddc283
class Diphthong(ComplexSound):
    """
    A dipthong consists of two vowels.
    """


<<<<<<< HEAD
@attr.s(eq=False, order=False, repr=False)
=======
@attr.s(repr=False, **cmp_off)
>>>>>>> dfddc283
class Tone(Sound):
    contour = attr.ib(default=None)
    start = attr.ib(default=None)
    middle = attr.ib(default=None)
    end = attr.ib(default=None)

    _name_order = ['contour', 'start', 'middle', 'end']<|MERGE_RESOLUTION|>--- conflicted
+++ resolved
@@ -45,11 +45,7 @@
     return s1.name == s2.name and s1.s == s2.s
 
 
-<<<<<<< HEAD
-@attr.s(eq=False, order=False)
-=======
 @attr.s(**cmp_off)
->>>>>>> dfddc283
 class Symbol(object):
     ts = attr.ib()
     grapheme = attr.ib()
@@ -91,20 +87,14 @@
         return ' '.join('U+' + ('000' + hex(ord(x))[2:])[-4:] for x in str(self))
 
 
-<<<<<<< HEAD
-@attr.s(eq=False, order=False)
-=======
+
 @attr.s(**cmp_off)
->>>>>>> dfddc283
 class UnknownSound(Symbol):
     pass
 
 
-<<<<<<< HEAD
-@attr.s(eq=False, order=False, repr=False)
-=======
-@attr.s(repr=False, **cmp_off)
->>>>>>> dfddc283
+
+@attr.s(repr=False, **cmp_off)
 class Sound(Symbol):
     """
     Sound object stores basic features of the individual sound objects.
@@ -228,11 +218,8 @@
         return tbl
 
 
-<<<<<<< HEAD
-@attr.s(eq=False, order=False)
-=======
+
 @attr.s(**cmp_off)
->>>>>>> dfddc283
 class Marker(Symbol):
     alias = attr.ib(default=None)
     feature = attr.ib(default=None)
@@ -248,11 +235,8 @@
         return frozenset([self.grapheme, self.type])
 
 
-<<<<<<< HEAD
-@attr.s(eq=False, order=False, repr=False)
-=======
-@attr.s(repr=False, **cmp_off)
->>>>>>> dfddc283
+
+@attr.s(repr=False, **cmp_off)
 class Consonant(Sound):
 
     # features follow basic information about IPA from various sources, they
@@ -303,11 +287,7 @@
         'sibilancy', 'manner']
 
 
-<<<<<<< HEAD
-@attr.s(eq=False, order=False, repr=False)
-=======
-@attr.s(repr=False, **cmp_off)
->>>>>>> dfddc283
+@attr.s(repr=False, **cmp_off)
 class ComplexSound(Sound):
     from_sound = attr.ib(default=None)
     to_sound = attr.ib(default=None)
@@ -339,11 +319,7 @@
         return [self.grapheme, self.from_sound.name, self.to_sound.name]
 
 
-<<<<<<< HEAD
-@attr.s(eq=False, order=False, repr=False)
-=======
-@attr.s(repr=False, **cmp_off)
->>>>>>> dfddc283
+@attr.s(repr=False, **cmp_off)
 class Cluster(ComplexSound):
     """
     A cluster of two consonants whose manner is either plosive or implosive.
@@ -356,11 +332,7 @@
     """
 
 
-<<<<<<< HEAD
-@attr.s(eq=False, order=False, repr=False)
-=======
-@attr.s(repr=False, **cmp_off)
->>>>>>> dfddc283
+@attr.s(repr=False, **cmp_off)
 class Vowel(Sound):
     roundedness = attr.ib(default=None)
     height = attr.ib(default=None)
@@ -403,22 +375,14 @@
         'tone']
 
 
-<<<<<<< HEAD
-@attr.s(eq=False, order=False, repr=False)
-=======
-@attr.s(repr=False, **cmp_off)
->>>>>>> dfddc283
+@attr.s(repr=False, **cmp_off)
 class Diphthong(ComplexSound):
     """
     A dipthong consists of two vowels.
     """
 
 
-<<<<<<< HEAD
-@attr.s(eq=False, order=False, repr=False)
-=======
-@attr.s(repr=False, **cmp_off)
->>>>>>> dfddc283
+@attr.s(repr=False, **cmp_off)
 class Tone(Sound):
     contour = attr.ib(default=None)
     start = attr.ib(default=None)
